--- conflicted
+++ resolved
@@ -37,31 +37,6 @@
 using namespace colmap;
 
 template <typename CameraModel>
-<<<<<<< HEAD
-void TestWorldToImageToWorld(const std::vector<double> params, const double u0,
-                             const double v0) {
-  double u, v, x, y, xx, yy;
-  CameraModel::WorldToImage(params.data(), u0, v0, &x, &y);
-  CameraModelWorldToImage(CameraModel::model_id, params, u0, v0, &xx, &yy);
-  BOOST_CHECK_EQUAL(x, xx);
-  BOOST_CHECK_EQUAL(y, yy);
-  CameraModel::ImageToWorld(params.data(), x, y, &u, &v);
-  BOOST_CHECK_LT(std::abs(u - u0), 1e-6);
-  BOOST_CHECK_LT(std::abs(v - v0), 1e-6);
-}
-
-template <typename CameraModel>
-void TestImageToWorldToImage(const std::vector<double> params, const double x0,
-                             const double y0) {
-  double u, v, x, y, uu, vv;
-  CameraModel::ImageToWorld(params.data(), x0, y0, &u, &v);
-  CameraModelImageToWorld(CameraModel::model_id, params, x0, y0, &uu, &vv);
-  BOOST_CHECK_EQUAL(u, uu);
-  BOOST_CHECK_EQUAL(v, vv);
-  CameraModel::WorldToImage(params.data(), u, v, &x, &y);
-  BOOST_CHECK_LT(std::abs(x - x0), 1e-6);
-  BOOST_CHECK_LT(std::abs(y - y0), 1e-6);
-=======
 void TestWorldToImageToWorld(const std::vector<double> camera_params,
                              const double u0, const double v0) {
   double u, v, w=1, x, y;
@@ -79,7 +54,6 @@
   CameraModel::WorldToImage(camera_params.data(), u, v, w, &x, &y);
   BOOST_CHECK(std::abs(x - x0) < 1e-6);
   BOOST_CHECK(std::abs(y - y0) < 1e-6);
->>>>>>> 9c6c3092
 }
 
 template <typename CameraModel>
@@ -230,15 +204,14 @@
   TestModel<RadialFisheyeCameraModel>(params);
 }
 
-<<<<<<< HEAD
 BOOST_AUTO_TEST_CASE(TestThinPrismFisheye) {
   std::vector<double> params = {651.123, 655.123, 386.123, 511.123,
                                 -0.471,  0.223,   -0.001,  0.001,
                                 0.001,   0.02,    -0.02,   0.001};
   TestModel<ThinPrismFisheyeCameraModel>(params);
-=======
+}
+
 BOOST_AUTO_TEST_CASE(TestSphericalCentral) {
   std::vector<double> params = {651.123, 386.123, 511.123};
   TestModel<SphericalCentralCameraModel>(params);
->>>>>>> 9c6c3092
 }
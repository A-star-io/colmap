// Copyright (c) 2018, ETH Zurich and UNC Chapel Hill.
// All rights reserved.
//
// Redistribution and use in source and binary forms, with or without
// modification, are permitted provided that the following conditions are met:
//
//     * Redistributions of source code must retain the above copyright
//       notice, this list of conditions and the following disclaimer.
//
//     * Redistributions in binary form must reproduce the above copyright
//       notice, this list of conditions and the following disclaimer in the
//       documentation and/or other materials provided with the distribution.
//
//     * Neither the name of ETH Zurich and UNC Chapel Hill nor the names of
//       its contributors may be used to endorse or promote products derived
//       from this software without specific prior written permission.
//
// THIS SOFTWARE IS PROVIDED BY THE COPYRIGHT HOLDERS AND CONTRIBUTORS "AS IS"
// AND ANY EXPRESS OR IMPLIED WARRANTIES, INCLUDING, BUT NOT LIMITED TO, THE
// IMPLIED WARRANTIES OF MERCHANTABILITY AND FITNESS FOR A PARTICULAR PURPOSE
// ARE DISCLAIMED. IN NO EVENT SHALL THE COPYRIGHT HOLDERS OR CONTRIBUTORS BE
// LIABLE FOR ANY DIRECT, INDIRECT, INCIDENTAL, SPECIAL, EXEMPLARY, OR
// CONSEQUENTIAL DAMAGES (INCLUDING, BUT NOT LIMITED TO, PROCUREMENT OF
// SUBSTITUTE GOODS OR SERVICES; LOSS OF USE, DATA, OR PROFITS; OR BUSINESS
// INTERRUPTION) HOWEVER CAUSED AND ON ANY THEORY OF LIABILITY, WHETHER IN
// CONTRACT, STRICT LIABILITY, OR TORT (INCLUDING NEGLIGENCE OR OTHERWISE)
// ARISING IN ANY WAY OUT OF THE USE OF THIS SOFTWARE, EVEN IF ADVISED OF THE
// POSSIBILITY OF SUCH DAMAGE.
//
// Author: Johannes L. Schoenberger (jsch at inf.ethz.ch)

#ifndef COLMAP_SRC_BASE_CAMERA_MODELS_H_
#define COLMAP_SRC_BASE_CAMERA_MODELS_H_

#include <cfloat>
#include <string>
#include <vector>

#include <Eigen/Core>
#include <Eigen/Dense>

#include <ceres/ceres.h>

namespace colmap {

// This file defines several different camera models and arbitrary new camera
// models can be added by the following steps:
//
//  1. Add a new struct in this file which implements all the necessary methods.
//  2. Define an unique model_name and model_id for the camera model.
//  3. Add camera model to `CAMERA_MODEL_CASES` macro in this file.
//  4. Add new template specialization of test case for camera model to
//     `camera_models_test.cc`.
//
// A camera model can have three different types of camera parameters: focal
// length, principal point, extra parameters (distortion parameters). The
// parameter array is split into different groups, so that we can enable or
// disable the refinement of the individual groups during bundle adjustment. It
// is up to the camera model to access the parameters correctly (it is free to
// do so in an arbitrary manner) - the parameters are not accessed from outside.
//
// A camera model must have the following methods:
//
//  - `WorldToImage`: transform normalized camera coordinates to image
//    coordinates (the inverse of `ImageToWorld`). Assumes that the world
//    coordinates are given as (u, v, 1).
//  - `ImageToWorld`: transform image coordinates to normalized camera
//    coordinates (the inverse of `WorldToImage`). Produces world coordinates
//    as (u, v, 1).
//  - `ImageToWorldThreshold`: transform a threshold given in pixels to
//    normalized units (e.g. useful for reprojection error thresholds).
//
// Whenever you specify the camera parameters in a list, they must appear
// exactly in the order as they are accessed in the defined model struct.
//
// The camera models follow the convention that the upper left image corner has
// the coordinate (0, 0), the lower right corner (width, height), i.e. that
// the upper left pixel center has coordinate (0.5, 0.5) and the lower right
// pixel center has the coordinate (width - 0.5, height - 0.5).

static const int kInvalidCameraModelId = -1;

#ifndef CAMERA_MODEL_DEFINITIONS
#define CAMERA_MODEL_DEFINITIONS(model_id_value, model_name_value,             \
                                 num_params_value)                             \
  static const int kModelId = model_id_value;                                  \
  static const size_t kNumParams = num_params_value;                           \
  static const int model_id;                                                   \
  static const std::string model_name;                                         \
  static const size_t num_params;                                              \
  static const std::string params_info;                                        \
  static const std::vector<size_t> focal_length_idxs;                          \
  static const std::vector<size_t> principal_point_idxs;                       \
  static const std::vector<size_t> extra_params_idxs;                          \
                                                                               \
  static inline int InitializeModelId() { return model_id_value; };            \
  static inline std::string InitializeModelName() {                            \
    return model_name_value;                                                   \
  };                                                                           \
  static inline size_t InitializeNumParams() { return num_params_value; };     \
  static inline std::string InitializeParamsInfo();                            \
  static inline std::vector<size_t> InitializeFocalLengthIdxs();               \
  static inline std::vector<size_t> InitializePrincipalPointIdxs();            \
  static inline std::vector<size_t> InitializeExtraParamsIdxs();               \
  static inline std::vector<double> InitializeParams(                          \
      const double focal_length, const size_t width, const size_t height);     \
                                                                               \
  template <typename T>                                                        \
  static void WorldToImage(const T* params, const T &u, const T &v, const T &w, T* x, T* y); \
  template <typename T>                                                 \
  static void ImageToWorld(const T* params, const T &x, const T &y, T* u, T* v, T *w); \
  template <typename T>                                                        \
  static void Distortion(const T* extra_params, const T &u, const T &v, T* du,   \
                         T* dv);
#endif

#ifndef CAMERA_MODEL_CASES
#define CAMERA_MODEL_CASES                          \
  CAMERA_MODEL_CASE(SimplePinholeCameraModel)       \
  CAMERA_MODEL_CASE(PinholeCameraModel)             \
  CAMERA_MODEL_CASE(SimpleRadialCameraModel)        \
  CAMERA_MODEL_CASE(SimpleRadialFisheyeCameraModel) \
  CAMERA_MODEL_CASE(RadialCameraModel)              \
  CAMERA_MODEL_CASE(RadialFisheyeCameraModel)       \
  CAMERA_MODEL_CASE(OpenCVCameraModel)              \
  CAMERA_MODEL_CASE(OpenCVFisheyeCameraModel)       \
  CAMERA_MODEL_CASE(FullOpenCVCameraModel)          \
<<<<<<< HEAD
  CAMERA_MODEL_CASE(FOVCameraModel)                 \
  CAMERA_MODEL_CASE(ThinPrismFisheyeCameraModel)
=======
  CAMERA_MODEL_CASE(FOVCameraModel) \
  CAMERA_MODEL_CASE(SphericalCentralCameraModel)

>>>>>>> 9c6c3092
#endif

#ifndef CAMERA_MODEL_SWITCH_CASES
#define CAMERA_MODEL_SWITCH_CASES         \
  CAMERA_MODEL_CASES                      \
  default:                                \
    CAMERA_MODEL_DOES_NOT_EXIST_EXCEPTION \
    break;
#endif

#define CAMERA_MODEL_DOES_NOT_EXIST_EXCEPTION \
  throw std::domain_error("Camera model does not exist");

// The "Curiously Recurring Template Pattern" (CRTP) is used here, so that we
// can reuse some shared functionality between all camera models -
// defined in the BaseCameraModel.
template <typename CameraModel>
struct BaseCameraModel {
  template <typename T>
  static inline bool HasBogusParams(const std::vector<T>& params,
                                    const size_t width, const size_t height,
                                    const T min_focal_length_ratio,
                                    const T max_focal_length_ratio,
                                    const T max_extra_param);

  template <typename T>
  static inline bool HasBogusFocalLength(const std::vector<T>& params,
                                         const size_t width,
                                         const size_t height,
                                         const T min_focal_length_ratio,
                                         const T max_focal_length_ratio);

  template <typename T>
  static inline bool HasBogusPrincipalPoint(const std::vector<T>& params,
                                            const size_t width,
                                            const size_t height);

  template <typename T>
  static inline bool HasBogusExtraParams(const std::vector<T>& params,
                                         const T max_extra_param);

  template <typename T>
  static inline T ImageToWorldThreshold(const T* params, const T threshold);

  template <typename T>
  static inline void IterativeUndistortion(const T* params, T* u, T* v);
};

// Simple Pinhole camera model.
//
// No Distortion is assumed. Only focal length and principal point is modeled.
//
// Parameter list is expected in the following order:
//
//   f, cx, cy
//
// See https://en.wikipedia.org/wiki/Pinhole_camera_model
struct SimplePinholeCameraModel
    : public BaseCameraModel<SimplePinholeCameraModel> {
  CAMERA_MODEL_DEFINITIONS(0, "SIMPLE_PINHOLE", 3)
};

// Pinhole camera model.
//
// No Distortion is assumed. Only focal length and principal point is modeled.
//
// Parameter list is expected in the following order:
//
//    fx, fy, cx, cy
//
// See https://en.wikipedia.org/wiki/Pinhole_camera_model
struct PinholeCameraModel : public BaseCameraModel<PinholeCameraModel> {
  CAMERA_MODEL_DEFINITIONS(1, "PINHOLE", 4)
};

// Simple camera model with one focal length and one radial distortion
// parameter.
//
// This model is similar to the camera model that VisualSfM uses with the
// difference that the distortion here is applied to the projections and
// not to the measurements.
//
// Parameter list is expected in the following order:
//
//    f, cx, cy, k
//
struct SimpleRadialCameraModel
    : public BaseCameraModel<SimpleRadialCameraModel> {
  CAMERA_MODEL_DEFINITIONS(2, "SIMPLE_RADIAL", 4)
};

// Simple camera model with one focal length and two radial distortion
// parameters.
//
// This model is equivalent to the camera model that Bundler uses
// (except for an inverse z-axis in the camera coordinate system).
//
// Parameter list is expected in the following order:
//
//    f, cx, cy, k1, k2
//
struct RadialCameraModel : public BaseCameraModel<RadialCameraModel> {
  CAMERA_MODEL_DEFINITIONS(3, "RADIAL", 5)
};

// OpenCV camera model.
//
// Based on the pinhole camera model. Additionally models radial and
// tangential distortion (up to 2nd degree of coefficients). Not suitable for
// large radial distortions of fish-eye cameras.
//
// Parameter list is expected in the following order:
//
//    fx, fy, cx, cy, k1, k2, p1, p2
//
// See
// http://docs.opencv.org/modules/calib3d/doc/camera_calibration_and_3d_reconstruction.html
struct OpenCVCameraModel : public BaseCameraModel<OpenCVCameraModel> {
  CAMERA_MODEL_DEFINITIONS(4, "OPENCV", 8)
};

// OpenCV fish-eye camera model.
//
// Based on the pinhole camera model. Additionally models radial and
// tangential Distortion (up to 2nd degree of coefficients). Suitable for
// large radial distortions of fish-eye cameras.
//
// Parameter list is expected in the following order:
//
//    fx, fy, cx, cy, k1, k2, k3, k4
//
// See
// http://docs.opencv.org/modules/calib3d/doc/camera_calibration_and_3d_reconstruction.html
struct OpenCVFisheyeCameraModel
    : public BaseCameraModel<OpenCVFisheyeCameraModel> {
  CAMERA_MODEL_DEFINITIONS(5, "OPENCV_FISHEYE", 8)
};

// Full OpenCV camera model.
//
// Based on the pinhole camera model. Additionally models radial and
// tangential Distortion.
//
// Parameter list is expected in the following order:
//
//    fx, fy, cx, cy, k1, k2, p1, p2, k3, k4, k5, k6
//
// See
// http://docs.opencv.org/modules/calib3d/doc/camera_calibration_and_3d_reconstruction.html
struct FullOpenCVCameraModel : public BaseCameraModel<FullOpenCVCameraModel> {
  CAMERA_MODEL_DEFINITIONS(6, "FULL_OPENCV", 12)
};

// FOV camera model.
//
// Based on the pinhole camera model. Additionally models radial distortion.
// This model is for example used by Project Tango for its equidistant
// calibration type.
//
// Parameter list is expected in the following order:
//
//    fx, fy, cx, cy, omega
//
// See:
// Frederic Devernay, Olivier Faugeras. Straight lines have to be straight:
// Automatic calibration and removal of distortion from scenes of structured
// environments. Machine vision and applications, 2001.
struct FOVCameraModel : public BaseCameraModel<FOVCameraModel> {
  CAMERA_MODEL_DEFINITIONS(7, "FOV", 5)

  template <typename T>
  static void Undistortion(const T* extra_params, const T &u, const T &v, T* du,
                           T* dv);
};

// Simple camera model with one focal length and one radial distortion
// parameter, suitable for fish-eye cameras.
//
// This model is equivalent to the OpenCVFisheyeCameraModel but has only one
// radial distortion coefficient.
//
// Parameter list is expected in the following order:
//
//    f, cx, cy, k
//
struct SimpleRadialFisheyeCameraModel
    : public BaseCameraModel<SimpleRadialFisheyeCameraModel> {
  CAMERA_MODEL_DEFINITIONS(8, "SIMPLE_RADIAL_FISHEYE", 4)
};

// Simple camera model with one focal length and two radial distortion
// parameters, suitable for fish-eye cameras.
//
// This model is equivalent to the OpenCVFisheyeCameraModel but has only two
// radial distortion coefficients.
//
// Parameter list is expected in the following order:
//
//    f, cx, cy, k1, k2
//
struct RadialFisheyeCameraModel
    : public BaseCameraModel<RadialFisheyeCameraModel> {
  CAMERA_MODEL_DEFINITIONS(9, "RADIAL_FISHEYE", 5)
};

// Camera model with radial and tangential distortion coefficients and
// additional coefficients accounting for thin-prism distortion.
//
// This camera model is described in
//
//    "Camera Calibration with Distortion Models and Accuracy Evaluation",
//    J Weng et al., TPAMI, 1992.
//
// Parameter list is expected in the following order:
//
//    fx, fy, cx, cy, k1, k2, p1, p2, k3, k4, sx1, sy1
//
struct ThinPrismFisheyeCameraModel
    : public BaseCameraModel<ThinPrismFisheyeCameraModel> {
  CAMERA_MODEL_DEFINITIONS(10, "THIN_PRISM_FISHEYE", 12)
};

// Check whether camera model with given name or identifier exists.
bool ExistsCameraModelWithName(const std::string& model_name);
bool ExistsCameraModelWithId(const int model_id);

// Convert camera name to unique camera model identifier.
//
// @param name         Unique name of camera model.
//
// @return             Unique identifier of camera model.
int CameraModelNameToId(const std::string& model_name);

// Convert camera model identifier to unique camera model name.
//
// @param model_id     Unique identifier of camera model.
//
// @return             Unique name of camera model.
std::string CameraModelIdToName(const int model_id);

// Initialize camera parameters using given image properties.
//
// Initializes all focal length parameters to the same given focal length and
// sets the principal point to the image center.
//
// @param model_id      Unique identifier of camera model.
// @param focal_length  Focal length, equal for all focal length parameters.
// @param width         Sensor width of the camera.
// @param height        Sensor height of the camera.
std::vector<double> CameraModelInitializeParams(const int model_id,
                                                const double focal_length,
                                                const size_t width,
                                                const size_t height);

// Get human-readable information about the parameter vector order.
//
// @param model_id     Unique identifier of camera model.
std::string CameraModelParamsInfo(const int model_id);

// Get the indices of the parameter groups in the parameter vector.
//
// @param model_id     Unique identifier of camera model.
const std::vector<size_t>& CameraModelFocalLengthIdxs(const int model_id);
const std::vector<size_t>& CameraModelPrincipalPointIdxs(const int model_id);
const std::vector<size_t>& CameraModelExtraParamsIdxs(const int model_id);

// Get the total number of parameters of a camera model.
size_t CameraModelNumParams(const int model_id);

// Check whether parameters are valid, i.e. the parameter vector has
// the correct dimensions that match the specified camera model.
//
// @param model_id      Unique identifier of camera model.
// @param params        Array of camera parameters.
bool CameraModelVerifyParams(const int model_id,
                             const std::vector<double>& params);

// Check whether camera has bogus parameters.
//
// @param model_id                Unique identifier of camera model.
// @param params                  Array of camera parameters.
// @param width                   Sensor width of the camera.
// @param height                  Sensor height of the camera.
// @param min_focal_length_ratio  Minimum ratio of focal length over
//                                maximum sensor dimension.
// @param min_focal_length_ratio  Maximum ratio of focal length over
//                                maximum sensor dimension.
// @param max_extra_param         Maximum magnitude of each extra parameter.
bool CameraModelHasBogusParams(const int model_id,
                               const std::vector<double>& params,
                               const size_t width, const size_t height,
                               const double min_focal_length_ratio,
                               const double max_focal_length_ratio,
                               const double max_extra_param);

// Transform world coordinates in camera coordinate system to image coordinates.
//
// This is the inverse of `CameraModelImageToWorld`.
//
// @param model_id     Unique model_id of camera model as defined in
//                     `CAMERA_MODEL_NAME_TO_CODE`.
// @param params       Array of camera parameters.
// @param u, v         Coordinates in camera system as (u, v, 1).
// @param x, y         Output image coordinates in pixels.
inline void CameraModelWorldToImage(const int model_id,
                                    const std::vector<double>& params,
                                    const double u, const double v, const double w, double* x,
                                    double* y);

// Transform image coordinates to world coordinates in camera coordinate system.
//
// This is the inverse of `CameraModelWorldToImage`.
//
// @param model_id      Unique identifier of camera model.
// @param params        Array of camera parameters.
// @param x, y          Image coordinates in pixels.
// @param v, u          Output Coordinates in camera system as (u, v, 1).
inline void CameraModelImageToWorld(const int model_id,
                                    const std::vector<double>& params,
                                    const double x, const double y, double* u,
                                    double* v, double *w);

// Convert pixel threshold in image plane to world space by dividing
// the threshold through the mean focal length.
//
// @param model_id      Unique identifier of camera model.
// @param params        Array of camera parameters.
// @param threshold     Image space threshold in pixels.
//
// @ return             World space threshold.
inline double CameraModelImageToWorldThreshold(
    const int model_id, const std::vector<double>& params,
    const double threshold);

////////////////////////////////////////////////////////////////////////////////
// Implementation
////////////////////////////////////////////////////////////////////////////////

////////////////////////////////////////////////////////////////////////////////
// BaseCameraModel

template <typename CameraModel>
template <typename T>
bool BaseCameraModel<CameraModel>::HasBogusParams(
    const std::vector<T>& params, const size_t width, const size_t height,
    const T min_focal_length_ratio, const T max_focal_length_ratio,
    const T max_extra_param) {
  if (HasBogusPrincipalPoint(params, width, height)) {
    return true;
  }

  if (HasBogusFocalLength(params, width, height, min_focal_length_ratio,
                          max_focal_length_ratio)) {
    return true;
  }

  if (HasBogusExtraParams(params, max_extra_param)) {
    return true;
  }

  return false;
}

template <typename CameraModel>
template <typename T>
bool BaseCameraModel<CameraModel>::HasBogusFocalLength(
    const std::vector<T>& params, const size_t width, const size_t height,
    const T min_focal_length_ratio, const T max_focal_length_ratio) {
  const size_t max_size = std::max(width, height);

  for (const auto& idx : CameraModel::focal_length_idxs) {
    const T focal_length_ratio = params[idx] / max_size;
    if (focal_length_ratio < min_focal_length_ratio ||
        focal_length_ratio > max_focal_length_ratio) {
      return true;
    }
  }

  return false;
}

template <typename CameraModel>
template <typename T>
bool BaseCameraModel<CameraModel>::HasBogusPrincipalPoint(
    const std::vector<T>& params, const size_t width, const size_t height) {
  const T cx = params[CameraModel::principal_point_idxs[0]];
  const T cy = params[CameraModel::principal_point_idxs[1]];
  return cx < 0 || cx > width || cy < 0 || cy > height;
}

template <typename CameraModel>
template <typename T>
bool BaseCameraModel<CameraModel>::HasBogusExtraParams(
    const std::vector<T>& params, const T max_extra_param) {
  for (const auto& idx : CameraModel::extra_params_idxs) {
    if (std::abs(params[idx]) > max_extra_param) {
      return true;
    }
  }

  return false;
}

template <typename CameraModel>
template <typename T>
T BaseCameraModel<CameraModel>::ImageToWorldThreshold(const T* params,
                                                      const T threshold) {
  T mean_focal_length = 0;
  for (const auto& idx : CameraModel::focal_length_idxs) {
    mean_focal_length += params[idx];
  }
  mean_focal_length /= CameraModel::focal_length_idxs.size();
  return threshold / mean_focal_length;
}

template <typename CameraModel>
template <typename T>
void BaseCameraModel<CameraModel>::IterativeUndistortion(const T* params, T* u,
                                                         T* v) {
<<<<<<< HEAD
  // Parameters for Newton iteration using numerical differentiation with
  // central differences, 100 iterations should be enough even for complex
  // camera models with higher order terms.
  const size_t kNumIterations = 100;
  const double kMaxStepNorm = 1e-10;
  const double kRelStepSize = 1e-6;

  Eigen::Matrix2d J;
  const Eigen::Vector2d x0(*u, *v);
  Eigen::Vector2d x(*u, *v);
  Eigen::Vector2d dx;
  Eigen::Vector2d dx_0b;
  Eigen::Vector2d dx_0f;
  Eigen::Vector2d dx_1b;
  Eigen::Vector2d dx_1f;

  for (size_t i = 0; i < kNumIterations; ++i) {
    const double step0 = std::max(std::numeric_limits<double>::epsilon(),
                                  std::abs(kRelStepSize * x(0)));
    const double step1 = std::max(std::numeric_limits<double>::epsilon(),
                                  std::abs(kRelStepSize * x(1)));
    CameraModel::Distortion(params, x(0), x(1), &dx(0), &dx(1));
    CameraModel::Distortion(params, x(0) - step0, x(1), &dx_0b(0), &dx_0b(1));
    CameraModel::Distortion(params, x(0) + step0, x(1), &dx_0f(0), &dx_0f(1));
    CameraModel::Distortion(params, x(0), x(1) - step1, &dx_1b(0), &dx_1b(1));
    CameraModel::Distortion(params, x(0), x(1) + step1, &dx_1f(0), &dx_1f(1));
    J(0, 0) = 1 + (dx_0f(0) - dx_0b(0)) / (2 * step0);
    J(0, 1) = (dx_1f(0) - dx_1b(0)) / (2 * step1);
    J(1, 0) = (dx_0f(1) - dx_0b(1)) / (2 * step0);
    J(1, 1) = 1 + (dx_1f(1) - dx_1b(1)) / (2 * step1);
    const Eigen::Vector2d step_x = J.inverse() * (x + dx - x0);
    x -= step_x;
    if (step_x.squaredNorm() < kMaxStepNorm) {
=======
  // Number of iterations for iterative undistortion, 100 should be enough
  // even for complex camera models with higher order terms.
  const size_t kNumUndistortionIterations = 100;
  const double kUndistortionEpsilon = 1e-10;

  T uu = *u;
  T vv = *v;
  T du;
  T dv;

  for (size_t i = 0; i < kNumUndistortionIterations; ++i) {
    CameraModel::Distortion(params, uu, vv, &du, &dv);
    T uu_prev = uu;
    T vv_prev = vv;
    uu = *u - du;
    vv = *v - dv;
    if (std::abs(uu_prev - uu) < kUndistortionEpsilon &&
        std::abs(vv_prev - vv) < kUndistortionEpsilon) {
>>>>>>> 9c6c3092
      break;
    }
  }

  *u = x(0);
  *v = x(1);
}

////////////////////////////////////////////////////////////////////////////////
// SimplePinholeCameraModel

std::string SimplePinholeCameraModel::InitializeParamsInfo() {
  return "f, cx, cy";
}

std::vector<size_t> SimplePinholeCameraModel::InitializeFocalLengthIdxs() {
  return {0};
}

std::vector<size_t> SimplePinholeCameraModel::InitializePrincipalPointIdxs() {
  return {1, 2};
}

std::vector<size_t> SimplePinholeCameraModel::InitializeExtraParamsIdxs() {
  return {};
}

std::vector<double> SimplePinholeCameraModel::InitializeParams(
    const double focal_length, const size_t width, const size_t height) {
  return {focal_length, width / 2.0, height / 2.0};
}

template <typename T>
void SimplePinholeCameraModel::WorldToImage(const T* params, const T &u,
                                            const T &v, const T &w, T* x, T* y) {
  const T f = params[0];
  const T c1 = params[1];
  const T c2 = params[2];

  // No Distortion

  // Transform to image coordinates
  *x = f * u/w + c1;
  *y = f * v/w + c2;
}

template <typename T>
void SimplePinholeCameraModel::ImageToWorld(const T* params, const T &x,
                                            const T &y, T* u, T* v, T *w) {
  const T f = params[0];
  const T c1 = params[1];
  const T c2 = params[2];

  *u = (x - c1) / f;
  *v = (y - c2) / f;
  *w = 1;
}

////////////////////////////////////////////////////////////////////////////////
// PinholeCameraModel

std::string PinholeCameraModel::InitializeParamsInfo() {
  return "fx, fy, cx, cy";
}

std::vector<size_t> PinholeCameraModel::InitializeFocalLengthIdxs() {
  return {0, 1};
}

std::vector<size_t> PinholeCameraModel::InitializePrincipalPointIdxs() {
  return {2, 3};
}

std::vector<size_t> PinholeCameraModel::InitializeExtraParamsIdxs() {
  return {};
}

std::vector<double> PinholeCameraModel::InitializeParams(
    const double focal_length, const size_t width, const size_t height) {
  return {focal_length, focal_length, width / 2.0, height / 2.0};
}

template <typename T>
void PinholeCameraModel::WorldToImage(const T* params, const T &u, const T &v, const T &w, T* x, T* y) {
  const T f1 = params[0];
  const T f2 = params[1];
  const T c1 = params[2];
  const T c2 = params[3];

  *x = f1 * u/w + c1;
  *y = f2 * v/w + c2;
}

template <typename T>
void PinholeCameraModel::ImageToWorld(const T* params, const T &x, const T &y,
                                      T* u, T* v, T* w) {
  const T f1 = params[0];
  const T f2 = params[1];
  const T c1 = params[2];
  const T c2 = params[3];

  *u = (x - c1) / f1;
  *v = (y - c2) / f2;
  *w = 1;
}

////////////////////////////////////////////////////////////////////////////////
// SimpleRadialCameraModel

std::string SimpleRadialCameraModel::InitializeParamsInfo() {
  return "f, cx, cy, k";
}

std::vector<size_t> SimpleRadialCameraModel::InitializeFocalLengthIdxs() {
  return {0};
}

std::vector<size_t> SimpleRadialCameraModel::InitializePrincipalPointIdxs() {
  return {1, 2};
}

std::vector<size_t> SimpleRadialCameraModel::InitializeExtraParamsIdxs() {
  return {3};
}

std::vector<double> SimpleRadialCameraModel::InitializeParams(
    const double focal_length, const size_t width, const size_t height) {
  return {focal_length, width / 2.0, height / 2.0, 0};
}

template <typename T>
void SimpleRadialCameraModel::WorldToImage(const T* params, const T &u_,
                                           const T &v_, const T &w, T* x, T* y) {
  const T f = params[0];
  const T c1 = params[1];
  const T c2 = params[2];

  // Distortion
  T du, dv;
  T u = u_/w, v = v_/w;
  Distortion(&params[3], u, v, &du, &dv);
  *x = u + du;
  *y = v + dv;

  // Transform to image coordinates
  *x = f * *x + c1;
  *y = f * *y + c2;
}

template <typename T>
void SimpleRadialCameraModel::ImageToWorld(const T* params, const T &x,
                                           const T &y, T* u, T* v, T *w) {
  const T f = params[0];
  const T c1 = params[1];
  const T c2 = params[2];

  // Lift points to normalized plane
  *u = (x - c1) / f;
  *v = (y - c2) / f;
  *w = 1;
  IterativeUndistortion(&params[3], u, v);
}

template <typename T>
void SimpleRadialCameraModel::Distortion(const T* extra_params, const T &u,
                                         const T &v, T* du, T* dv) {
  const T k = extra_params[0];
  T u2 = u * u;
  T v2 = v * v;
  const T r2 = u2 + v2;
  const T radial = k * r2;
  *du = u * radial;
  *dv = v * radial;
}

////////////////////////////////////////////////////////////////////////////////
// RadialCameraModel

std::string RadialCameraModel::InitializeParamsInfo() {
  return "f, cx, cy, k1, k2";
}

std::vector<size_t> RadialCameraModel::InitializeFocalLengthIdxs() {
  return {0};
}

std::vector<size_t> RadialCameraModel::InitializePrincipalPointIdxs() {
  return {1, 2};
}

std::vector<size_t> RadialCameraModel::InitializeExtraParamsIdxs() {
  return {3, 4};
}

std::vector<double> RadialCameraModel::InitializeParams(
    const double focal_length, const size_t width, const size_t height) {
  return {focal_length, width / 2.0, height / 2.0, 0, 0};
}

template <typename T>
void RadialCameraModel::WorldToImage(const T* params, const T &u_, const T &v_,
                                     const T &w, T* x, T* y) {
  const T f = params[0];
  const T c1 = params[1];
  const T c2 = params[2];

  // Distortion
  T u = u_/w, v = v_/w;
  T du, dv;
  Distortion(&params[3], u, v, &du, &dv);
  *x = u + du;
  *y = v + dv;

  // Transform to image coordinates
  *x = f * *x + c1;
  *y = f * *y + c2;
}

template <typename T>
void RadialCameraModel::ImageToWorld(const T* params, const T &x, const T &y,
                                     T* u, T* v, T* w) {
  const T f = params[0];
  const T c1 = params[1];
  const T c2 = params[2];

  // Lift points to normalized plane
  *u = (x - c1) / f;
  *v = (y - c2) / f;
  *w = 1;
  IterativeUndistortion(&params[3], u, v);
}

template <typename T>
void RadialCameraModel::Distortion(const T* extra_params, const T &u, const T &v,
                                   T* du, T* dv) {
  const T k1 = extra_params[0];
  const T k2 = extra_params[1];
  T u2 = u * u;
  T v2 = v * v;
  const T r2 = u2 + v2;
  const T radial = k1 * r2 + k2 * r2 * r2;
  *du = u * radial;
  *dv = v * radial;
}

////////////////////////////////////////////////////////////////////////////////
// OpenCVCameraModel

std::string OpenCVCameraModel::InitializeParamsInfo() {
  return "fx, fy, cx, cy, k1, k2, p1, p2";
}

std::vector<size_t> OpenCVCameraModel::InitializeFocalLengthIdxs() {
  return {0, 1};
}

std::vector<size_t> OpenCVCameraModel::InitializePrincipalPointIdxs() {
  return {2, 3};
}

std::vector<size_t> OpenCVCameraModel::InitializeExtraParamsIdxs() {
  return {4, 5, 6, 7};
}

std::vector<double> OpenCVCameraModel::InitializeParams(
    const double focal_length, const size_t width, const size_t height) {
  return {focal_length, focal_length, width / 2.0, height / 2.0, 0, 0, 0, 0};
}

template <typename T>
void OpenCVCameraModel::WorldToImage(const T* params, const T &u_, const T &v_,
                                     const T &w, T* x, T* y) {
  const T f1 = params[0];
  const T f2 = params[1];
  const T c1 = params[2];
  const T c2 = params[3];

  // Distortion
  T u = u_/w, v = v_/w;
  T du, dv;
  Distortion(&params[4], u, v, &du, &dv);
  *x = u + du;
  *y = v + dv;

  // Transform to image coordinates
  *x = f1 * *x + c1;
  *y = f2 * *y + c2;
}

template <typename T>
void OpenCVCameraModel::ImageToWorld(const T* params, const T &x, const T &y,
                                     T* u, T* v, T *w) {
  const T f1 = params[0];
  const T f2 = params[1];
  const T c1 = params[2];
  const T c2 = params[3];

  // Lift points to normalized plane
  *u = (x - c1) / f1;
  *v = (y - c2) / f2;
  *w = 1;
  IterativeUndistortion(&params[4], u, v);
}

template <typename T>
void OpenCVCameraModel::Distortion(const T* extra_params, const T &u, const T &v,
                                   T* du, T* dv) {
  const T k1 = extra_params[0];
  const T k2 = extra_params[1];
  const T p1 = extra_params[2];
  const T p2 = extra_params[3];

  T u2 = u * u;
  T uv = u * v;
  T v2 = v * v;
  const T r2 = u2 + v2;
  const T radial = k1 * r2 + k2 * r2 * r2;
  *du = u * radial + T(2) * p1 * uv + p2 * (r2 + T(2) * u2);
  *dv = v * radial + T(2) * p2 * uv + p1 * (r2 + T(2) * v2);
}

////////////////////////////////////////////////////////////////////////////////
// OpenCVFisheyeCameraModel

std::string OpenCVFisheyeCameraModel::InitializeParamsInfo() {
  return "fx, fy, cx, cy, k1, k2, k3, k4";
}

std::vector<size_t> OpenCVFisheyeCameraModel::InitializeFocalLengthIdxs() {
  return {0, 1};
}

std::vector<size_t> OpenCVFisheyeCameraModel::InitializePrincipalPointIdxs() {
  return {2, 3};
}

std::vector<size_t> OpenCVFisheyeCameraModel::InitializeExtraParamsIdxs() {
  return {4, 5, 6, 7};
}

std::vector<double> OpenCVFisheyeCameraModel::InitializeParams(
    const double focal_length, const size_t width, const size_t height) {
  return {focal_length, focal_length, width / 2.0, height / 2.0, 0, 0, 0, 0};
}

template <typename T>
void OpenCVFisheyeCameraModel::WorldToImage(const T* params, const T &u_,
                                            const T &v_, const T &w, T* x, T* y) {
  const T f1 = params[0];
  const T f2 = params[1];
  const T c1 = params[2];
  const T c2 = params[3];

<<<<<<< HEAD
=======
  T u = u_/w, v = v_/w;
  const T r = ceres::sqrt(u * u + v * v);

  T uu, vv;
  if (r > T(std::numeric_limits<double>::epsilon())) {
    const T theta = ceres::atan2(r, T(1));
    uu = theta * u / r;
    vv = theta * v / r;
  } else {
    uu = u;
    vv = v;
  }

>>>>>>> 9c6c3092
  // Distortion
  T du, dv;
  Distortion(&params[4], u, v, &du, &dv);
  *x = u + du;
  *y = v + dv;

  // Transform to image coordinates
  *x = f1 * *x + c1;
  *y = f2 * *y + c2;
}

template <typename T>
void OpenCVFisheyeCameraModel::ImageToWorld(const T* params, const T &x,
                                            const T &y, T* u, T* v, T *w) {
  const T f1 = params[0];
  const T f2 = params[1];
  const T c1 = params[2];
  const T c2 = params[3];

  // Lift points to normalized plane
  *u = (x - c1) / f1;
  *v = (y - c2) / f2;
  *w = 1;
  IterativeUndistortion(&params[4], u, v);
}

template <typename T>
void OpenCVFisheyeCameraModel::Distortion(const T* extra_params, const T &u,
                                          const T &v, T* du, T* dv) {
  const T k1 = extra_params[0];
  const T k2 = extra_params[1];
  const T k3 = extra_params[2];
  const T k4 = extra_params[3];

<<<<<<< HEAD
  const T r = ceres::sqrt(u * u + v * v);

  if (r > T(std::numeric_limits<double>::epsilon())) {
    const T theta = ceres::atan(r);
    const T theta2 = theta * theta;
    const T theta4 = theta2 * theta2;
    const T theta6 = theta4 * theta2;
    const T theta8 = theta4 * theta4;
    const T thetad =
        theta * (T(1) + k1 * theta2 + k2 * theta4 + k3 * theta6 + k4 * theta8);
    *du = u * thetad / r - u;
    *dv = v * thetad / r - v;
  } else {
    *du = T(0);
    *dv = T(0);
  }
=======
  T u2 = u * u;
  T uv = u * v;
  T v2 = v * v;
  const T r2 = u2 + v2;
  const T radial = k1 * r2 + k2 * r2 * r2;
  *du = u * radial + T(2) * p1 * uv + p2 * (r2 + T(2) * u2);
  *dv = v * radial + T(2) * p2 * uv + p1 * (r2 + T(2) * v2);
>>>>>>> 9c6c3092
}

////////////////////////////////////////////////////////////////////////////////
// FullOpenCVCameraModel

std::string FullOpenCVCameraModel::InitializeParamsInfo() {
  return "fx, fy, cx, cy, k1, k2, p1, p2, k3, k4, k5, k6";
}

std::vector<size_t> FullOpenCVCameraModel::InitializeFocalLengthIdxs() {
  return {0, 1};
}

std::vector<size_t> FullOpenCVCameraModel::InitializePrincipalPointIdxs() {
  return {2, 3};
}

std::vector<size_t> FullOpenCVCameraModel::InitializeExtraParamsIdxs() {
  return {4, 5, 6, 7, 8, 9, 10, 11};
}

std::vector<double> FullOpenCVCameraModel::InitializeParams(
    const double focal_length, const size_t width, const size_t height) {
  return {focal_length,
          focal_length,
          width / 2.0,
          height / 2.0,
          0,
          0,
          0,
          0,
          0,
          0,
          0,
          0};
}

template <typename T>
void FullOpenCVCameraModel::WorldToImage(const T* params, const T &u_, const T &v_,
                                         const T &w,
                                         T* x, T* y) {
  const T f1 = params[0];
  const T f2 = params[1];
  const T c1 = params[2];
  const T c2 = params[3];

  T u = u_/w, v = v_/w;
  // Distortion
  T du, dv;
  Distortion(&params[4], u, v, &du, &dv);
  *x = u + du;
  *y = v + dv;

  // Transform to image coordinates
  *x = f1 * *x + c1;
  *y = f2 * *y + c2;
}

template <typename T>
void FullOpenCVCameraModel::ImageToWorld(const T* params, const T &x, const T &y,
                                         T* u, T* v, T *w) {
  const T f1 = params[0];
  const T f2 = params[1];
  const T c1 = params[2];
  const T c2 = params[3];

  // Lift points to normalized plane
  *u = (x - c1) / f1;
  *v = (y - c2) / f2;
  *w = 1;
  IterativeUndistortion(&params[4], u, v);
}

template <typename T>
void FullOpenCVCameraModel::Distortion(const T* extra_params, const T &u,
                                       const T &v, T* du, T* dv) {
  const T k1 = extra_params[0];
  const T k2 = extra_params[1];
  const T p1 = extra_params[2];
  const T p2 = extra_params[3];
  const T k3 = extra_params[4];
  const T k4 = extra_params[5];
  const T k5 = extra_params[6];
  const T k6 = extra_params[7];

  T u2 = u * u;
  T uv = u * v;
  T v2 = v * v;
  const T r2 = u2 + v2;
  const T r4 = r2 * r2;
  const T r6 = r4 * r2;
  const T radial = (T(1) + k1 * r2 + k2 * r4 + k3 * r6) /
                   (T(1) + k4 * r2 + k5 * r4 + k6 * r6);
  *du = u * radial + T(2) * p1 * uv + p2 * (r2 + T(2) * u2) - u;
  *dv = v * radial + T(2) * p2 * uv + p1 * (r2 + T(2) * v2) - v;
}

////////////////////////////////////////////////////////////////////////////////
// FOVCameraModel

std::string FOVCameraModel::InitializeParamsInfo() {
  return "fx, fy, cx, cy, omega";
}

std::vector<size_t> FOVCameraModel::InitializeFocalLengthIdxs() {
  return {0, 1};
}

std::vector<size_t> FOVCameraModel::InitializePrincipalPointIdxs() {
  return {2, 3};
}

std::vector<size_t> FOVCameraModel::InitializeExtraParamsIdxs() { return {4}; }

std::vector<double> FOVCameraModel::InitializeParams(const double focal_length,
                                                     const size_t width,
                                                     const size_t height) {
  return {focal_length, focal_length, width / 2.0, height / 2.0, 1e-2};
}

template <typename T>
void FOVCameraModel::WorldToImage(const T* params, const T &u_, const T &v_, const T &w, T* x,
                                  T* y) {
  const T f1 = params[0];
  const T f2 = params[1];
  const T c1 = params[2];
  const T c2 = params[3];
  T u = u_/w, v = v_/w;

  // Distortion
  Distortion(&params[4], u, v, x, y);

  // Transform to image coordinates
  *x = f1 * *x + c1;
  *y = f2 * *y + c2;
}

template <typename T>
void FOVCameraModel::ImageToWorld(const T* params, const T &x, const T &y, T* u,
                                  T* v, T*w) {
  const T f1 = params[0];
  const T f2 = params[1];
  const T c1 = params[2];
  const T c2 = params[3];

  // Lift points to normalized plane
  T uu = (x - c1) / f1;
  T vv = (y - c2) / f2;

  // Undistortion
  Undistortion(&params[4], uu, vv, u, v);
  *w = 1;
}

template <typename T>
<<<<<<< HEAD
void FOVCameraModel::Distortion(const T* extra_params, const T u, const T v,
                                T* du, T* dv) {
=======
void FOVCameraModel::Distortion(const T* extra_params, const T &uu, const T &vv,
                                T* u, T* v) {
>>>>>>> 9c6c3092
  const T omega = extra_params[0];

  // Chosen arbitrarily.
  const T kEpsilon = T(1e-4);

  const T radius2 = u * u + v * v;
  const T omega2 = omega * omega;

  T factor;
  if (omega2 < kEpsilon) {
    // Derivation of this case with Matlab:
    // syms radius omega;
    // factor(radius) = atan(radius * 2 * tan(omega / 2)) / ...
    //                  (radius * omega);
    // simplify(taylor(factor, omega, 'order', 3))
    factor = (omega2 * radius2) / T(3) - omega2 / T(12) + T(1);
  } else if (radius2 < kEpsilon) {
    // Derivation of this case with Matlab:
    // syms radius omega;
    // factor(radius) = atan(radius * 2 * tan(omega / 2)) / ...
    //                  (radius * omega);
    // simplify(taylor(factor, radius, 'order', 3))
    const T tan_half_omega = ceres::tan(omega / T(2));
    factor = (T(-2) * tan_half_omega *
              (T(4) * radius2 * tan_half_omega * tan_half_omega - T(3))) /
             (T(3) * omega);
  } else {
    const T radius = ceres::sqrt(radius2);
    const T numerator = ceres::atan(radius * T(2) * ceres::tan(omega / T(2)));
    factor = numerator / (radius * omega);
  }

  *du = u * factor;
  *dv = v * factor;
}

template <typename T>
<<<<<<< HEAD
void FOVCameraModel::Undistortion(const T* extra_params, const T u, const T v,
                                  T* du, T* dv) {
=======
void FOVCameraModel::Undistortion(const T* extra_params, const T &uu, const T &vv,
                                  T* u, T* v) {
>>>>>>> 9c6c3092
  T omega = extra_params[0];

  // Chosen arbitrarily.
  const T kEpsilon = T(1e-4);

  const T radius2 = u * u + v * v;
  const T omega2 = omega * omega;

  T factor;
  if (omega2 < kEpsilon) {
    // Derivation of this case with Matlab:
    // syms radius omega;
    // factor(radius) = tan(radius * omega) / ...
    //                  (radius * 2*tan(omega/2));
    // simplify(taylor(factor, omega, 'order', 3))
    factor = (omega2 * radius2) / T(3) - omega2 / T(12) + T(1);
  } else if (radius2 < kEpsilon) {
    // Derivation of this case with Matlab:
    // syms radius omega;
    // factor(radius) = tan(radius * omega) / ...
    //                  (radius * 2*tan(omega/2));
    // simplify(taylor(factor, radius, 'order', 3))
    factor = (omega * (omega * omega * radius2 + T(3))) /
             (T(6) * ceres::tan(omega / T(2)));
  } else {
    const T radius = ceres::sqrt(radius2);
    const T numerator = ceres::tan(radius * omega);
    factor = numerator / (radius * T(2) * ceres::tan(omega / T(2)));
  }

  *du = u * factor;
  *dv = v * factor;
}

////////////////////////////////////////////////////////////////////////////////
// SimpleRadialFisheyeCameraModel

std::string SimpleRadialFisheyeCameraModel::InitializeParamsInfo() {
  return "f, cx, cy, k";
}

std::vector<size_t>
SimpleRadialFisheyeCameraModel::InitializeFocalLengthIdxs() {
  return {0};
}

std::vector<size_t>
SimpleRadialFisheyeCameraModel::InitializePrincipalPointIdxs() {
  return {1, 2};
}

std::vector<size_t>
SimpleRadialFisheyeCameraModel::InitializeExtraParamsIdxs() {
  return {3};
}

std::vector<double> SimpleRadialFisheyeCameraModel::InitializeParams(
    const double focal_length, const size_t width, const size_t height) {
  return {focal_length, width / 2.0, height / 2.0, 0};
}

template <typename T>
void SimpleRadialFisheyeCameraModel::WorldToImage(const T* params, const T &u_,
                                                  const T &v_, const T &w,
                                                  T* x, T* y) {
  const T f = params[0];
  const T c1 = params[1];
  const T c2 = params[2];

<<<<<<< HEAD
=======
  T u = u_/w, v = v_/w;
  const T r = ceres::sqrt(u * u + v * v);

  T uu, vv;
  if (r > T(std::numeric_limits<double>::epsilon())) {
    const T theta = ceres::atan2(r, T(1));
    uu = theta * u / r;
    vv = theta * v / r;
  } else {
    uu = u;
    vv = v;
  }

>>>>>>> 9c6c3092
  // Distortion
  T du, dv;
  Distortion(&params[3], u, v, &du, &dv);
  *x = u + du;
  *y = v + dv;

  // Transform to image coordinates
  *x = f * *x + c1;
  *y = f * *y + c2;
}

template <typename T>
void SimpleRadialFisheyeCameraModel::ImageToWorld(const T* params, const T &x,
                                                  const T &y, T* u, T* v, T*w) {
  const T f = params[0];
  const T c1 = params[1];
  const T c2 = params[2];

  // Lift points to normalized plane
  *u = (x - c1) / f;
  *v = (y - c2) / f;
  *w = 1;
  IterativeUndistortion(&params[3], u, v);
}

template <typename T>
void SimpleRadialFisheyeCameraModel::Distortion(const T* extra_params,
                                                const T &u, const T &v, T* du,
                                                T* dv) {
  const T k = extra_params[0];

<<<<<<< HEAD
  const T r = ceres::sqrt(u * u + v * v);

  if (r > T(std::numeric_limits<double>::epsilon())) {
    const T theta = ceres::atan(r);
    const T theta2 = theta * theta;
    const T thetad = theta * (T(1) + k * theta2);
    *du = u * thetad / r - u;
    *dv = v * thetad / r - v;
  } else {
    *du = T(0);
    *dv = T(0);
  }
=======
  T u2 = u * u;
  T v2 = v * v;
  const T r2 = u2 + v2;
  const T radial = k * r2;
  *du = u * radial;
  *dv = v * radial;
>>>>>>> 9c6c3092
}

////////////////////////////////////////////////////////////////////////////////
// RadialFisheyeCameraModel

std::string RadialFisheyeCameraModel::InitializeParamsInfo() {
  return "f, cx, cy, k1, k2";
}

std::vector<size_t> RadialFisheyeCameraModel::InitializeFocalLengthIdxs() {
  return {0};
}

std::vector<size_t> RadialFisheyeCameraModel::InitializePrincipalPointIdxs() {
  return {1, 2};
}

std::vector<size_t> RadialFisheyeCameraModel::InitializeExtraParamsIdxs() {
  return {3, 4};
}

std::vector<double> RadialFisheyeCameraModel::InitializeParams(
    const double focal_length, const size_t width, const size_t height) {
  return {focal_length, width / 2.0, height / 2.0, 0, 0};
}

template <typename T>
void RadialFisheyeCameraModel::WorldToImage(const T* params, const T &u_,
                                            const T &v_, const T &w, T* x, T* y) {
  const T f = params[0];
  const T c1 = params[1];
  const T c2 = params[2];

<<<<<<< HEAD
  // Distortion
  T du, dv;
  Distortion(&params[3], u, v, &du, &dv);
  *x = u + du;
  *y = v + dv;

  // Transform to image coordinates
  *x = f * *x + c1;
  *y = f * *y + c2;
}

template <typename T>
void RadialFisheyeCameraModel::ImageToWorld(const T* params, const T x,
                                            const T y, T* u, T* v) {
  const T f = params[0];
  const T c1 = params[1];
  const T c2 = params[2];

  // Lift points to normalized plane
  *u = (x - c1) / f;
  *v = (y - c2) / f;

  IterativeUndistortion(&params[3], u, v);
}

template <typename T>
void RadialFisheyeCameraModel::Distortion(const T* extra_params, const T u,
                                          const T v, T* du, T* dv) {
  const T k1 = extra_params[0];
  const T k2 = extra_params[1];

  const T r = ceres::sqrt(u * u + v * v);

  if (r > T(std::numeric_limits<double>::epsilon())) {
    const T theta = ceres::atan(r);
    const T theta2 = theta * theta;
    const T theta4 = theta2 * theta2;
    const T thetad =
        theta * (T(1) + k1 * theta2 + k2 * theta4);
    *du = u * thetad / r - u;
    *dv = v * thetad / r - v;
  } else {
    *du = T(0);
    *dv = T(0);
  }
}

////////////////////////////////////////////////////////////////////////////////
// ThinPrismFisheyeCameraModel

std::string ThinPrismFisheyeCameraModel::InitializeParamsInfo() {
  return "fx, fy, cx, cy, k1, k2, p1, p2, k3, k4, sx1, sy1";
}

std::vector<size_t> ThinPrismFisheyeCameraModel::InitializeFocalLengthIdxs() {
  return {0, 1};
}

std::vector<size_t>
ThinPrismFisheyeCameraModel::InitializePrincipalPointIdxs() {
  return {2, 3};
}

std::vector<size_t> ThinPrismFisheyeCameraModel::InitializeExtraParamsIdxs() {
  return {4, 5, 6, 7, 8, 9, 10, 11};
}

std::vector<double> ThinPrismFisheyeCameraModel::InitializeParams(
    const double focal_length, const size_t width, const size_t height) {
  return {focal_length,
          focal_length,
          width / 2.0,
          height / 2.0,
          0,
          0,
          0,
          0,
          0,
          0,
          0,
          0};
}

template <typename T>
void ThinPrismFisheyeCameraModel::WorldToImage(const T* params, const T u,
                                               const T v, T* x, T* y) {
  const T f1 = params[0];
  const T f2 = params[1];
  const T c1 = params[2];
  const T c2 = params[3];

=======
  T u = u_/w, v = v_/w;
>>>>>>> 9c6c3092
  const T r = ceres::sqrt(u * u + v * v);

  T uu, vv;
  if (r > T(std::numeric_limits<double>::epsilon())) {
    const T theta = ceres::atan(r);
    uu = theta * u / r;
    vv = theta * v / r;
  } else {
    uu = u;
    vv = v;
  }

  // Distortion
  T du, dv;
  Distortion(&params[4], uu, vv, &du, &dv);
  *x = uu + du;
  *y = vv + dv;

  // Transform to image coordinates
  *x = f1 * *x + c1;
  *y = f2 * *y + c2;
}

template <typename T>
<<<<<<< HEAD
void ThinPrismFisheyeCameraModel::ImageToWorld(const T* params, const T x,
                                               const T y, T* u, T* v) {
  const T f1 = params[0];
  const T f2 = params[1];
  const T c1 = params[2];
  const T c2 = params[3];

  // Lift points to normalized plane
  *u = (x - c1) / f1;
  *v = (y - c2) / f2;

  IterativeUndistortion(&params[4], u, v);
=======
void RadialFisheyeCameraModel::ImageToWorld(const T* params, const T &x,
                                            const T &y, T* u, T* v, T*w) {
  const T f = params[0];
  const T c1 = params[1];
  const T c2 = params[2];

  // Lift points to normalized plane
  *u = (x - c1) / f;
  *v = (y - c2) / f;
  *w = 1;
  IterativeUndistortion(&params[3], u, v);
>>>>>>> 9c6c3092

  const T theta = ceres::sqrt(*u * *u + *v * *v);
  const T theta_cos_theta = theta * ceres::cos(theta);
  if (theta_cos_theta > T(std::numeric_limits<double>::epsilon())) {
    const T scale = ceres::sin(theta) / theta_cos_theta;
    *u *= scale;
    *v *= scale;
  }
}

template <typename T>
<<<<<<< HEAD
void ThinPrismFisheyeCameraModel::Distortion(const T* extra_params, const T u,
                                             const T v, T* du, T* dv) {
=======
void RadialFisheyeCameraModel::Distortion(const T* extra_params, const T &u,
                                          const T &v, T* du, T* dv) {
>>>>>>> 9c6c3092
  const T k1 = extra_params[0];
  const T k2 = extra_params[1];
  const T p1 = extra_params[2];
  const T p2 = extra_params[3];
  const T k3 = extra_params[4];
  const T k4 = extra_params[5];
  const T sx1 = extra_params[6];
  const T sy1 = extra_params[7];

<<<<<<< HEAD
  const T u2 = u * u;
  const T uv = u * v;
  const T v2 = v * v;
=======
  T u2 = u * u;
  T v2 = v * v;
>>>>>>> 9c6c3092
  const T r2 = u2 + v2;
  const T r4 = r2 * r2;
  const T r6 = r4 * r2;
  const T r8 = r6 * r2;
  const T radial = k1 * r2 + k2 * r4 + k3 * r6 + k4 * r8;
  *du = u * radial + T(2) * p1 * uv + p2 * (r2 + T(2) * u2) + sx1 * r2;
  *dv = v * radial + T(2) * p2 * uv + p1 * (r2 + T(2) * v2) + sy1 * r2;
}

////////////////////////////////////////////////////////////////////////////////

// added by daley
// Spherical camera model
// f, cx, cy
static const int central_model_start_id = 100;
template <typename CameraModel>
static inline bool IsCentralCameraModel() {
  return CameraModel::model_id > central_model_start_id;
}

struct SphericalCentralCameraModel: public BaseCameraModel<SphericalCentralCameraModel> {
  CAMERA_MODEL_DEFINITIONS(central_model_start_id+1, 3)
};

std::string SphericalCentralCameraModel::InitializeParamsInfo() {
  return "f, cx, cy";
}

std::vector<size_t> SphericalCentralCameraModel::InitializeFocalLengthIdxs() {
  std::vector<size_t> idxs(1);
  idxs[0] = 0;
  return idxs;
}

std::vector<size_t> SphericalCentralCameraModel::InitializePrincipalPointIdxs() {
  std::vector<size_t> idxs(2);
  idxs[0] = 1;
  idxs[1] = 2;
  return idxs;
}

std::vector<size_t> SphericalCentralCameraModel::InitializeExtraParamsIdxs() {
  std::vector<size_t> idxs;
  return idxs;
}

template <typename T>
void SphericalCentralCameraModel::WorldToImage(const T* params, const T &u_,
                                               const T &v_, const T &w_, T* x, T* y) {
  const T f = params[0];
  const T c1 = params[1];
  const T c2 = params[2];

  T l = ceres::sqrt(u_ * u_ + v_ * v_ + w_ * w_);
  T u = u_/l, v = v_/l, w = w_/l;
  T p = ceres::atan2(u, w), t = -ceres::asin(v);

  *x = p*f+ c1;
  *y = -t*f + c2;
}

template <typename T>
void SphericalCentralCameraModel::ImageToWorld(const T* params, const T &x,
                                               const T &y, T* u, T* v, T *w) {
  const T f = params[0];
  const T c1 = params[1];
  const T c2 = params[2];

  auto p = (x - c1) / f, t = -(y - c2) / f;
  auto cos_t = ceres::cos(t);
  *u = cos_t * ceres::sin(p);
  *v = -ceres::sin(t);
  *w = cos_t * ceres::cos(p);
}


void CameraModelWorldToImage(const int model_id,
                             const std::vector<double>& params, const double u,
                             const double v, const double w, double* x, double* y) {
  switch (model_id) {
#define CAMERA_MODEL_CASE(CameraModel)                    \
<<<<<<< HEAD
  case CameraModel::kModelId:                             \
    CameraModel::WorldToImage(params.data(), u, v, x, y); \
=======
  case CameraModel::model_id:                             \
          CameraModel::WorldToImage(params.data(), u, v, w, x, y);      \
>>>>>>> 9c6c3092
    break;

    CAMERA_MODEL_SWITCH_CASES

#undef CAMERA_MODEL_CASE
  }
}

void CameraModelImageToWorld(const int model_id,
                             const std::vector<double>& params, const double x,
                             const double y, double* u, double* v, double *w) {
  switch (model_id) {
#define CAMERA_MODEL_CASE(CameraModel)                    \
<<<<<<< HEAD
  case CameraModel::kModelId:                             \
    CameraModel::ImageToWorld(params.data(), x, y, u, v); \
=======
  case CameraModel::model_id:                             \
          CameraModel::ImageToWorld(params.data(), x, y, u, v, w);      \
>>>>>>> 9c6c3092
    break;

    CAMERA_MODEL_SWITCH_CASES

#undef CAMERA_MODEL_CASE
  }
}

double CameraModelImageToWorldThreshold(const int model_id,
                                        const std::vector<double>& params,
                                        const double threshold) {
  switch (model_id) {
#define CAMERA_MODEL_CASE(CameraModel)                                   \
  case CameraModel::kModelId:                                            \
    return CameraModel::ImageToWorldThreshold(params.data(), threshold); \
    break;

    CAMERA_MODEL_SWITCH_CASES

#undef CAMERA_MODEL_CASE
  }

  return -1;
}

}  // namespace colmap

#endif  // COLMAP_SRC_BASE_CAMERA_MODELS_H_<|MERGE_RESOLUTION|>--- conflicted
+++ resolved
@@ -125,14 +125,9 @@
   CAMERA_MODEL_CASE(OpenCVCameraModel)              \
   CAMERA_MODEL_CASE(OpenCVFisheyeCameraModel)       \
   CAMERA_MODEL_CASE(FullOpenCVCameraModel)          \
-<<<<<<< HEAD
   CAMERA_MODEL_CASE(FOVCameraModel)                 \
-  CAMERA_MODEL_CASE(ThinPrismFisheyeCameraModel)
-=======
-  CAMERA_MODEL_CASE(FOVCameraModel) \
+  CAMERA_MODEL_CASE(ThinPrismFisheyeCameraModel)    \
   CAMERA_MODEL_CASE(SphericalCentralCameraModel)
-
->>>>>>> 9c6c3092
 #endif
 
 #ifndef CAMERA_MODEL_SWITCH_CASES
@@ -552,7 +547,6 @@
 template <typename T>
 void BaseCameraModel<CameraModel>::IterativeUndistortion(const T* params, T* u,
                                                          T* v) {
-<<<<<<< HEAD
   // Parameters for Newton iteration using numerical differentiation with
   // central differences, 100 iterations should be enough even for complex
   // camera models with higher order terms.
@@ -586,26 +580,6 @@
     const Eigen::Vector2d step_x = J.inverse() * (x + dx - x0);
     x -= step_x;
     if (step_x.squaredNorm() < kMaxStepNorm) {
-=======
-  // Number of iterations for iterative undistortion, 100 should be enough
-  // even for complex camera models with higher order terms.
-  const size_t kNumUndistortionIterations = 100;
-  const double kUndistortionEpsilon = 1e-10;
-
-  T uu = *u;
-  T vv = *v;
-  T du;
-  T dv;
-
-  for (size_t i = 0; i < kNumUndistortionIterations; ++i) {
-    CameraModel::Distortion(params, uu, vv, &du, &dv);
-    T uu_prev = uu;
-    T vv_prev = vv;
-    uu = *u - du;
-    vv = *v - dv;
-    if (std::abs(uu_prev - uu) < kUndistortionEpsilon &&
-        std::abs(vv_prev - vv) < kUndistortionEpsilon) {
->>>>>>> 9c6c3092
       break;
     }
   }
@@ -959,24 +933,10 @@
   const T c1 = params[2];
   const T c2 = params[3];
 
-<<<<<<< HEAD
-=======
-  T u = u_/w, v = v_/w;
-  const T r = ceres::sqrt(u * u + v * v);
-
-  T uu, vv;
-  if (r > T(std::numeric_limits<double>::epsilon())) {
-    const T theta = ceres::atan2(r, T(1));
-    uu = theta * u / r;
-    vv = theta * v / r;
-  } else {
-    uu = u;
-    vv = v;
-  }
-
->>>>>>> 9c6c3092
   // Distortion
   T du, dv;
+  T u = u_/w;
+  T v = v_/w;
   Distortion(&params[4], u, v, &du, &dv);
   *x = u + du;
   *y = v + dv;
@@ -1009,7 +969,6 @@
   const T k3 = extra_params[2];
   const T k4 = extra_params[3];
 
-<<<<<<< HEAD
   const T r = ceres::sqrt(u * u + v * v);
 
   if (r > T(std::numeric_limits<double>::epsilon())) {
@@ -1026,15 +985,6 @@
     *du = T(0);
     *dv = T(0);
   }
-=======
-  T u2 = u * u;
-  T uv = u * v;
-  T v2 = v * v;
-  const T r2 = u2 + v2;
-  const T radial = k1 * r2 + k2 * r2 * r2;
-  *du = u * radial + T(2) * p1 * uv + p2 * (r2 + T(2) * u2);
-  *dv = v * radial + T(2) * p2 * uv + p1 * (r2 + T(2) * v2);
->>>>>>> 9c6c3092
 }
 
 ////////////////////////////////////////////////////////////////////////////////
@@ -1190,13 +1140,8 @@
 }
 
 template <typename T>
-<<<<<<< HEAD
-void FOVCameraModel::Distortion(const T* extra_params, const T u, const T v,
+void FOVCameraModel::Distortion(const T* extra_params, const T &u, const T &v,
                                 T* du, T* dv) {
-=======
-void FOVCameraModel::Distortion(const T* extra_params, const T &uu, const T &vv,
-                                T* u, T* v) {
->>>>>>> 9c6c3092
   const T omega = extra_params[0];
 
   // Chosen arbitrarily.
@@ -1234,13 +1179,8 @@
 }
 
 template <typename T>
-<<<<<<< HEAD
 void FOVCameraModel::Undistortion(const T* extra_params, const T u, const T v,
                                   T* du, T* dv) {
-=======
-void FOVCameraModel::Undistortion(const T* extra_params, const T &uu, const T &vv,
-                                  T* u, T* v) {
->>>>>>> 9c6c3092
   T omega = extra_params[0];
 
   // Chosen arbitrarily.
@@ -1310,24 +1250,9 @@
   const T c1 = params[1];
   const T c2 = params[2];
 
-<<<<<<< HEAD
-=======
-  T u = u_/w, v = v_/w;
-  const T r = ceres::sqrt(u * u + v * v);
-
-  T uu, vv;
-  if (r > T(std::numeric_limits<double>::epsilon())) {
-    const T theta = ceres::atan2(r, T(1));
-    uu = theta * u / r;
-    vv = theta * v / r;
-  } else {
-    uu = u;
-    vv = v;
-  }
-
->>>>>>> 9c6c3092
   // Distortion
   T du, dv;
+  T u = u_/w, v = v_/w;
   Distortion(&params[3], u, v, &du, &dv);
   *x = u + du;
   *y = v + dv;
@@ -1357,7 +1282,6 @@
                                                 T* dv) {
   const T k = extra_params[0];
 
-<<<<<<< HEAD
   const T r = ceres::sqrt(u * u + v * v);
 
   if (r > T(std::numeric_limits<double>::epsilon())) {
@@ -1370,14 +1294,6 @@
     *du = T(0);
     *dv = T(0);
   }
-=======
-  T u2 = u * u;
-  T v2 = v * v;
-  const T r2 = u2 + v2;
-  const T radial = k * r2;
-  *du = u * radial;
-  *dv = v * radial;
->>>>>>> 9c6c3092
 }
 
 ////////////////////////////////////////////////////////////////////////////////
@@ -1411,9 +1327,9 @@
   const T c1 = params[1];
   const T c2 = params[2];
 
-<<<<<<< HEAD
   // Distortion
   T du, dv;
+  T u = u_/w, v = v_/w;
   Distortion(&params[3], u, v, &du, &dv);
   *x = u + du;
   *y = v + dv;
@@ -1424,8 +1340,8 @@
 }
 
 template <typename T>
-void RadialFisheyeCameraModel::ImageToWorld(const T* params, const T x,
-                                            const T y, T* u, T* v) {
+void RadialFisheyeCameraModel::ImageToWorld(const T* params, const T &x,
+                                            const T &y, T* u, T* v, T* w) {
   const T f = params[0];
   const T c1 = params[1];
   const T c2 = params[2];
@@ -1433,13 +1349,13 @@
   // Lift points to normalized plane
   *u = (x - c1) / f;
   *v = (y - c2) / f;
-
+  *w = 1;
   IterativeUndistortion(&params[3], u, v);
 }
 
 template <typename T>
-void RadialFisheyeCameraModel::Distortion(const T* extra_params, const T u,
-                                          const T v, T* du, T* dv) {
+void RadialFisheyeCameraModel::Distortion(const T* extra_params, const T &u,
+                                          const T &v, T* du, T* dv) {
   const T k1 = extra_params[0];
   const T k2 = extra_params[1];
 
@@ -1496,16 +1412,14 @@
 }
 
 template <typename T>
-void ThinPrismFisheyeCameraModel::WorldToImage(const T* params, const T u,
-                                               const T v, T* x, T* y) {
+void ThinPrismFisheyeCameraModel::WorldToImage(const T* params, const T &u_,
+                                               const T &v_, const T &w, T* x, T* y) {
   const T f1 = params[0];
   const T f2 = params[1];
   const T c1 = params[2];
   const T c2 = params[3];
 
-=======
   T u = u_/w, v = v_/w;
->>>>>>> 9c6c3092
   const T r = ceres::sqrt(u * u + v * v);
 
   T uu, vv;
@@ -1530,9 +1444,8 @@
 }
 
 template <typename T>
-<<<<<<< HEAD
-void ThinPrismFisheyeCameraModel::ImageToWorld(const T* params, const T x,
-                                               const T y, T* u, T* v) {
+void ThinPrismFisheyeCameraModel::ImageToWorld(const T* params, const T &x,
+                                               const T &y, T* u, T* v, T* w) {
   const T f1 = params[0];
   const T f2 = params[1];
   const T c1 = params[2];
@@ -1541,21 +1454,9 @@
   // Lift points to normalized plane
   *u = (x - c1) / f1;
   *v = (y - c2) / f2;
+  *w = 1;
 
   IterativeUndistortion(&params[4], u, v);
-=======
-void RadialFisheyeCameraModel::ImageToWorld(const T* params, const T &x,
-                                            const T &y, T* u, T* v, T*w) {
-  const T f = params[0];
-  const T c1 = params[1];
-  const T c2 = params[2];
-
-  // Lift points to normalized plane
-  *u = (x - c1) / f;
-  *v = (y - c2) / f;
-  *w = 1;
-  IterativeUndistortion(&params[3], u, v);
->>>>>>> 9c6c3092
 
   const T theta = ceres::sqrt(*u * *u + *v * *v);
   const T theta_cos_theta = theta * ceres::cos(theta);
@@ -1567,13 +1468,8 @@
 }
 
 template <typename T>
-<<<<<<< HEAD
-void ThinPrismFisheyeCameraModel::Distortion(const T* extra_params, const T u,
-                                             const T v, T* du, T* dv) {
-=======
-void RadialFisheyeCameraModel::Distortion(const T* extra_params, const T &u,
-                                          const T &v, T* du, T* dv) {
->>>>>>> 9c6c3092
+void ThinPrismFisheyeCameraModel::Distortion(const T* extra_params, const T &u,
+                                             const T &v, T* du, T* dv) {
   const T k1 = extra_params[0];
   const T k2 = extra_params[1];
   const T p1 = extra_params[2];
@@ -1583,14 +1479,9 @@
   const T sx1 = extra_params[6];
   const T sy1 = extra_params[7];
 
-<<<<<<< HEAD
   const T u2 = u * u;
   const T uv = u * v;
   const T v2 = v * v;
-=======
-  T u2 = u * u;
-  T v2 = v * v;
->>>>>>> 9c6c3092
   const T r2 = u2 + v2;
   const T r4 = r2 * r2;
   const T r6 = r4 * r2;
@@ -1620,21 +1511,15 @@
 }
 
 std::vector<size_t> SphericalCentralCameraModel::InitializeFocalLengthIdxs() {
-  std::vector<size_t> idxs(1);
-  idxs[0] = 0;
-  return idxs;
+  return {0};
 }
 
 std::vector<size_t> SphericalCentralCameraModel::InitializePrincipalPointIdxs() {
-  std::vector<size_t> idxs(2);
-  idxs[0] = 1;
-  idxs[1] = 2;
-  return idxs;
+  return {1, 2};
 }
 
 std::vector<size_t> SphericalCentralCameraModel::InitializeExtraParamsIdxs() {
-  std::vector<size_t> idxs;
-  return idxs;
+  return {};
 }
 
 template <typename T>
@@ -1672,13 +1557,8 @@
                              const double v, const double w, double* x, double* y) {
   switch (model_id) {
 #define CAMERA_MODEL_CASE(CameraModel)                    \
-<<<<<<< HEAD
   case CameraModel::kModelId:                             \
-    CameraModel::WorldToImage(params.data(), u, v, x, y); \
-=======
-  case CameraModel::model_id:                             \
-          CameraModel::WorldToImage(params.data(), u, v, w, x, y);      \
->>>>>>> 9c6c3092
+    CameraModel::WorldToImage(params.data(), u, v, w, x, y); \
     break;
 
     CAMERA_MODEL_SWITCH_CASES
@@ -1692,13 +1572,8 @@
                              const double y, double* u, double* v, double *w) {
   switch (model_id) {
 #define CAMERA_MODEL_CASE(CameraModel)                    \
-<<<<<<< HEAD
   case CameraModel::kModelId:                             \
-    CameraModel::ImageToWorld(params.data(), x, y, u, v); \
-=======
-  case CameraModel::model_id:                             \
-          CameraModel::ImageToWorld(params.data(), x, y, u, v, w);      \
->>>>>>> 9c6c3092
+    CameraModel::ImageToWorld(params.data(), x, y, u, v, w); \
     break;
 
     CAMERA_MODEL_SWITCH_CASES

--- conflicted
+++ resolved
@@ -75,19 +75,13 @@
     projection[1] += tvec[1];
     projection[2] += tvec[2];
 
-<<<<<<< HEAD
     // Project to image plane.
-    projection[0] /= projection[2];
-    projection[1] /= projection[2];
+    //projection[0] /= projection[2];
+    //projection[1] /= projection[2];
 
     // Distort and transform to pixel space.
-    CameraModel::WorldToImage(camera_params, projection[0], projection[1],
+    CameraModel::WorldToImage(camera_params, projection[0], projection[1], projection[2],
                               &residuals[0], &residuals[1]);
-=======
-    // Distort and transform to pixel space.
-    T x, y;
-    CameraModel::WorldToImage(camera_params, point3D_local[0], point3D_local[1], point3D_local[2], &x, &y);
->>>>>>> 9c6c3092
 
     // Re-projection error.
     residuals[0] -= T(x_);
@@ -209,19 +203,13 @@
     projection[1] += tvec[1];
     projection[2] += tvec[2];
 
-<<<<<<< HEAD
     // Project to image plane.
-    projection[0] /= projection[2];
-    projection[1] /= projection[2];
+    //projection[0] /= projection[2];
+    //projection[1] /= projection[2];
 
     // Distort and transform to pixel space.
-    CameraModel::WorldToImage(camera_params, projection[0], projection[1],
+    CameraModel::WorldToImage(camera_params, projection[0], projection[1], projection[2],
                               &residuals[0], &residuals[1]);
-=======
-    // Distort and transform to pixel space.
-    T x, y;
-    CameraModel::WorldToImage(camera_params, point3D_local[0], point3D_local[1], point3D_local[2], &x, &y);
->>>>>>> 9c6c3092
 
     // Re-projection error.
     residuals[0] -= T(x_);
@@ -244,13 +232,8 @@
 // and should be down-projected using `HomogeneousVectorParameterization`.
 class RelativePoseCostFunction {
  public:
-<<<<<<< HEAD
-  RelativePoseCostFunction(const Eigen::Vector2d& x1, const Eigen::Vector2d& x2)
-      : x1_(x1(0)), y1_(x1(1)), x2_(x2(0)), y2_(x2(1)) {}
-=======
 RelativePoseCostFunction(const Eigen::Vector3d& x1, const Eigen::Vector3d& x2)
         : x1_(x1), x2_(x2) {dist_tp_ = IsNormalized(x1) ? 3 : 2;}
->>>>>>> 9c6c3092
 
   static ceres::CostFunction* Create(const Eigen::Vector3d& x1,
                                      const Eigen::Vector3d& x2) {
@@ -272,20 +255,6 @@
     // Essential matrix.
     const Eigen::Matrix<T, 3, 3> E = t_x * R;
 
-<<<<<<< HEAD
-    // Homogeneous image coordinates.
-    const Eigen::Matrix<T, 3, 1> x1_h(T(x1_), T(y1_), T(1));
-    const Eigen::Matrix<T, 3, 1> x2_h(T(x2_), T(y2_), T(1));
-
-    // Squared sampson error.
-    const Eigen::Matrix<T, 3, 1> Ex1 = E * x1_h;
-    const Eigen::Matrix<T, 3, 1> Etx2 = E.transpose() * x2_h;
-    const T x2tEx1 = x2_h.transpose() * Ex1;
-    residuals[0] = x2tEx1 * x2tEx1 /
-                   (Ex1(0) * Ex1(0) + Ex1(1) * Ex1(1) + Etx2(0) * Etx2(0) +
-                    Etx2(1) * Etx2(1));
-
-=======
     if (dist_tp_ == 3) {
       const Eigen::Matrix<T, 3, 1> x1_h(T(x1_(0)), T(x1_(1)), T(x1_(2)));
       const Eigen::Matrix<T, 3, 1> x2_h(T(x2_(0)), T(x2_(1)), T(x1_(2)));
@@ -310,17 +279,10 @@
       residuals[0] = x2tEx1 * x2tEx1 / (Ex1(0) * Ex1(0) + Ex1(1) * Ex1(1) +
                                         Etx2(0) * Etx2(0) + Etx2(1) * Etx2(1));
     }
->>>>>>> 9c6c3092
     return true;
   }
 
  private:
-<<<<<<< HEAD
-  const double x1_;
-  const double y1_;
-  const double x2_;
-  const double y2_;
-=======
   int dist_tp_;
   const Eigen::Vector3d x1_;
   const Eigen::Vector3d x2_;
@@ -347,7 +309,6 @@
 
     return true;
   }
->>>>>>> 9c6c3092
 };
 
 }  // namespace colmap

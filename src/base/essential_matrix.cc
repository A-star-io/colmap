// Copyright (c) 2018, ETH Zurich and UNC Chapel Hill.
// All rights reserved.
//
// Redistribution and use in source and binary forms, with or without
// modification, are permitted provided that the following conditions are met:
//
//     * Redistributions of source code must retain the above copyright
//       notice, this list of conditions and the following disclaimer.
//
//     * Redistributions in binary form must reproduce the above copyright
//       notice, this list of conditions and the following disclaimer in the
//       documentation and/or other materials provided with the distribution.
//
//     * Neither the name of ETH Zurich and UNC Chapel Hill nor the names of
//       its contributors may be used to endorse or promote products derived
//       from this software without specific prior written permission.
//
// THIS SOFTWARE IS PROVIDED BY THE COPYRIGHT HOLDERS AND CONTRIBUTORS "AS IS"
// AND ANY EXPRESS OR IMPLIED WARRANTIES, INCLUDING, BUT NOT LIMITED TO, THE
// IMPLIED WARRANTIES OF MERCHANTABILITY AND FITNESS FOR A PARTICULAR PURPOSE
// ARE DISCLAIMED. IN NO EVENT SHALL THE COPYRIGHT HOLDERS OR CONTRIBUTORS BE
// LIABLE FOR ANY DIRECT, INDIRECT, INCIDENTAL, SPECIAL, EXEMPLARY, OR
// CONSEQUENTIAL DAMAGES (INCLUDING, BUT NOT LIMITED TO, PROCUREMENT OF
// SUBSTITUTE GOODS OR SERVICES; LOSS OF USE, DATA, OR PROFITS; OR BUSINESS
// INTERRUPTION) HOWEVER CAUSED AND ON ANY THEORY OF LIABILITY, WHETHER IN
// CONTRACT, STRICT LIABILITY, OR TORT (INCLUDING NEGLIGENCE OR OTHERWISE)
// ARISING IN ANY WAY OUT OF THE USE OF THIS SOFTWARE, EVEN IF ADVISED OF THE
// POSSIBILITY OF SUCH DAMAGE.
//
// Author: Johannes L. Schoenberger (jsch at inf.ethz.ch)

#include "base/essential_matrix.h"

#include <array>

#include "base/pose.h"
#include "estimators/pose.h"

namespace colmap {

void DecomposeEssentialMatrix(const Eigen::Matrix3d& E, Eigen::Matrix3d* R1,
                              Eigen::Matrix3d* R2, Eigen::Vector3d* t) {
  Eigen::JacobiSVD<Eigen::Matrix3d> svd(
      E, Eigen::ComputeFullU | Eigen::ComputeFullV);
  Eigen::Matrix3d U = svd.matrixU();
  Eigen::Matrix3d V = svd.matrixV().transpose();

  if (U.determinant() < 0) {
    U *= -1;
  }
  if (V.determinant() < 0) {
    V *= -1;
  }

  Eigen::Matrix3d W;
  W << 0, 1, 0, -1, 0, 0, 0, 0, 1;

  *R1 = U * W * V;
  *R2 = U * W.transpose() * V;
  *t = U.col(2).normalized();
}

Eigen::Matrix3d EssentialMatrixFromPose(const Eigen::Matrix3d& R,
                                        const Eigen::Vector3d& t) {
  return CrossProductMatrix(t.normalized()) * R;
}

Eigen::Matrix3d EssentialMatrixFromAbsolutePoses(
    const Eigen::Matrix3x4d& proj_matrix1,
    const Eigen::Matrix3x4d& proj_matrix2) {
  const Eigen::Matrix3d R1 = proj_matrix1.leftCols<3>();
  const Eigen::Matrix3d R2 = proj_matrix2.leftCols<3>();
  const Eigen::Vector3d t1 = proj_matrix1.rightCols<1>();
  const Eigen::Vector3d t2 = proj_matrix2.rightCols<1>();

  // Relative transformation between to cameras.
  const Eigen::Matrix3d R = R2 * R1.transpose();
  const Eigen::Vector3d t = t2 - R * t1;

  return EssentialMatrixFromPose(R, t);
}

// void FindOptimalImageObservations(const Eigen::Matrix3d& E,
//                                   const Eigen::Vector3d& point1,
//                                   const Eigen::Vector3d& point2,
//                                   Eigen::Vector3d* optimal_point1,
//                                   Eigen::Vector3d* optimal_point2) {
//   const Eigen::Vector3d& point1h = point1;
//   const Eigen::Vector3d& point2h = point2;

//   Eigen::Matrix<double, 2, 3> S;
//   S << 1, 0, 0, 0, 1, 0;

//   // Epipolar lines.
//   Eigen::Vector2d n1 = S * E * point2h;
//   Eigen::Vector2d n2 = S * E.transpose() * point1h;

//   const Eigen::Matrix2d E_tilde = E.block<2, 2>(0, 0);

//   const double a = n1.transpose() * E_tilde * n2;
//   const double b = (n1.squaredNorm() + n2.squaredNorm()) / 2.0;
//   const double c = point1h.transpose() * E * point2h;
//   const double d = sqrt(b * b - a * c);
//   double lambda = c / (b + d);

//   n1 -= E_tilde * lambda * n1;
//   n2 -= E_tilde.transpose() * lambda * n2;

//   lambda *= (2.0 * d) / (n1.squaredNorm() + n2.squaredNorm());

//   *optimal_point1 = (point1h - S.transpose() * lambda * n1).normalized();
//   *optimal_point2 = (point2h - S.transpose() * lambda * n2).normalized();
// }

Eigen::Vector3d EpipoleFromEssentialMatrix(const Eigen::Matrix3d& E,
                                           const bool left_image) {
  Eigen::Vector3d e;
  if (left_image) {
    Eigen::JacobiSVD<Eigen::Matrix3d> svd(E, Eigen::ComputeFullV);
    e = svd.matrixV().block<3, 1>(0, 2);
  } else {
    Eigen::JacobiSVD<Eigen::Matrix3d> svd(E.transpose(), Eigen::ComputeFullV);
    e = svd.matrixV().block<3, 1>(0, 2);
  }
  return e;
}

Eigen::Matrix3d InvertEssentialMatrix(const Eigen::Matrix3d& E) {
  return E.transpose();
}

void PoseFromEssentialMatrix(const Eigen::Matrix3d& E,
                             const std::vector<Eigen::Vector3d>& points1,
                             const std::vector<Eigen::Vector3d>& points2,
                             Eigen::Matrix3d* R, Eigen::Vector3d* t,
                             std::vector<Eigen::Vector3d>* points3D) {
  CHECK_EQ(points1.size(), points2.size());

  Eigen::Matrix3d R1;
  Eigen::Matrix3d R2;
  DecomposeEssentialMatrix(E, &R1, &R2, t);

  // Generate all possible projection matrix combinations.
  const std::array<Eigen::Matrix3d, 4> R_cmbs{{R1, R2, R1, R2}};
  const std::array<Eigen::Vector3d, 4> t_cmbs{{*t, *t, -*t, -*t}};

  points3D->clear();
  for (size_t i = 0; i < R_cmbs.size(); ++i) {
    std::vector<Eigen::Vector3d> points3D_cmb;
    CheckCheirality(R_cmbs[i], t_cmbs[i], points1, points2, &points3D_cmb);
    if (points3D_cmb.size() >= points3D->size()) {
      *R = R_cmbs[i];
      *t = t_cmbs[i];
      *points3D = points3D_cmb;
    }
  }
}

bool RefineEssentialMatrix(const ceres::Solver::Options& options,
<<<<<<< HEAD
                           const std::vector<Eigen::Vector2d>& points1,
                           const std::vector<Eigen::Vector2d>& points2,
                           const std::vector<char>& inlier_mask,
=======
                           const std::vector<Eigen::Vector3d>& points1,
                           const std::vector<Eigen::Vector3d>& points2,
                           const std::vector<bool>& inlier_mask,
>>>>>>> 9c6c3092
                           Eigen::Matrix3d* E) {
  CHECK_EQ(points1.size(), points2.size());
  CHECK_EQ(points1.size(), inlier_mask.size());

  // Extract inlier points for decomposing the essential matrix into
  // rotation and translation components.

  size_t num_inliers = 0;
  for (const auto inlier : inlier_mask) {
    if (inlier) {
      num_inliers += 1;
    }
  }

  std::vector<Eigen::Vector3d> inlier_points1(num_inliers);
  std::vector<Eigen::Vector3d> inlier_points2(num_inliers);
  size_t j = 0;
  for (size_t i = 0; i < inlier_mask.size(); ++i) {
    if (inlier_mask[i]) {
      inlier_points1[j] = points1[i];
      inlier_points2[j] = points2[i];
      j += 1;
    }
  }

  // Extract relative pose from essential matrix.

  Eigen::Matrix3d R;
  Eigen::Vector3d tvec;
  std::vector<Eigen::Vector3d> points3D;
  PoseFromEssentialMatrix(
      *E, inlier_points1, inlier_points2, &R, &tvec, &points3D);

  Eigen::Vector4d qvec = RotationMatrixToQuaternion(R);

  if (points3D.size() == 0) {
    return false;
  }

  // Refine essential matrix, use all points so that refinement is able to
  // consider points as inliers that were originally outliers.

  const bool refinement_success =
      RefineRelativePose(options, inlier_points1, inlier_points2, &qvec, &tvec);

  if (!refinement_success) {
    return false;
  }

  // Compose refined essential matrix.
  const Eigen::Matrix3d rot_mat = QuaternionToRotationMatrix(qvec);
  *E = EssentialMatrixFromPose(rot_mat, tvec);

  return true;
}

}  // namespace colmap<|MERGE_RESOLUTION|>--- conflicted
+++ resolved
@@ -157,15 +157,9 @@
 }
 
 bool RefineEssentialMatrix(const ceres::Solver::Options& options,
-<<<<<<< HEAD
-                           const std::vector<Eigen::Vector2d>& points1,
-                           const std::vector<Eigen::Vector2d>& points2,
-                           const std::vector<char>& inlier_mask,
-=======
                            const std::vector<Eigen::Vector3d>& points1,
                            const std::vector<Eigen::Vector3d>& points2,
                            const std::vector<bool>& inlier_mask,
->>>>>>> 9c6c3092
                            Eigen::Matrix3d* E) {
   CHECK_EQ(points1.size(), points2.size());
   CHECK_EQ(points1.size(), inlier_mask.size());
